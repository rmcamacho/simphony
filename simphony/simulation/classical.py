"""Module for classical simulation."""
from dataclasses import dataclass
from functools import partial
from typing import Callable, List, Union

<<<<<<< HEAD
import jax
import jax.numpy as jnp
import saxtypes

from .simdevices import Detector, Laser
from .simulation import Simulation, SimulationResult
=======
import jax.numpy as jnp
import sax
from jax.typing import ArrayLike
from sax.saxtypes import Model

from simphony.simulation.simdevices import Detector, Laser
from simphony.simulation.simulation import Simulation, SimulationResult
>>>>>>> 049b5765


@dataclass
class ClassicalResult(SimulationResult):
    """Classical simulation results.

    Attributes
    ----------
    wl : jnp.ndarray
        The wavelengths at which the simulation was run.
    sdict : sax.SDict
        The S-parameters of the circuit.
    detectors : list[Detector]
        The detectors and their measurements from the simulation. They are
        indexed in the same order as both ``s_params`` and ``output``.
    """

    wl: ArrayLike
    sdict: sax.SDict
    detectors: list[Detector]


class ClassicalSim(Simulation):
    """Classical simulation."""

<<<<<<< HEAD
    def __init__(self, ckt: saxtypes.Model, wl: jnp.ndarray, **kwargs) -> None:
=======
    def __init__(self, ckt: Model, **kwargs) -> None:
>>>>>>> 049b5765
        """Initialize the classical simulation.

        Parameters
        ----------
        ckt : sax.saxtypes.Model
            The circuit to simulate.
        wl : ArrayLike
            The array of wavelengths to simulate (in microns).
<<<<<<< HEAD
        **kwargs : dict
            Additional keyword arguments to pass to the sax circuit.
        """
        ckt = partial(ckt, **kwargs)
        super().__init__(ckt, wl)
        self.lasers: dict[Laser, list[str]] = {}
        self.detectors: dict[Detector, list[str]] = {}
=======
        **params
            Any other parameters to pass to the circuit.

        Examples
        --------
        >>> sim = ClassicalSim(ckt=mzi, wl=wl, top={"length": 150.0}, bottom={"length": 50.0})
        """
        ckt = partial(ckt, **kwargs)
        if "wl" not in kwargs:
            raise ValueError("Must specify 'wl' (wavelengths to simulate).")
        super().__init__(ckt, kwargs["wl"])
        self.lasers: dict[str, Laser] = {}
        self.detectors: dict[str, Detector] = {}
>>>>>>> 049b5765

    def add_laser(
        self,
        ports: Union[str, List[str]],
        power: float = 1.0,
        phase: float = 0.0,
        mod_function: Callable = None,
    ) -> Laser:
        """Add an ideal laser source.

        If multiple ports are specified, the same laser will be connected
        to all of them.

        Parameters
        ----------
        ports : OPort or list of OPort
            The ports to which the laser is connected.
        power : float, optional
            The power of the laser (in mW), by default 1.0
        phase : float, optional
            The phase of the laser (in radians), by default 0.0
        mod_function : Callable, optional
            The modulation function, by default None (not yet implemented).

        Returns
        -------
        Laser
            The created laser.

        Examples
        --------
        >>> laser = sim.add_laser(ports=["in"], power=1.0)
        """
        ports = [ports] if not isinstance(ports, list) else ports
        laser = Laser(ports, power, phase, mod_function)
        for port in ports:
            self.lasers[port] = laser
        return laser

    def add_detector(
        self, ports: Union[str, List[str]], responsivity: float = 1.0
<<<<<<< HEAD
    ) -> Union[Detector, list[Detector]]:
=======
    ) -> List[Detector]:
>>>>>>> 049b5765
        """Add an ideal photodetector.

        If multiple ports are specified, multiple detectors will be created
        and returned.

        Parameters
        ----------
        ports : OPort or list of OPort
            The ports to which the detector is connected.
        responsivity : float, optional
            The responsivity of the detector (in A/W), by default 1.0

        Returns
        -------
        list of Detector
            A list of the created detector(s) (potentially a list of length 1).

        Examples
        --------
        >>> detector = sim.add_detector(ports=["out"], responsivity=0.8)
        """
        ports = [ports] if not isinstance(ports, list) else ports
        detectors = []
        for port in ports:
            detector = Detector(port, responsivity)
            self.detectors[port] = detector
            detectors.append(detector)
        return detectors

    def run(self) -> ClassicalResult:
        """Run the classical simulation.

        Returns
        -------
        ClassicalResult
            The simulation results.
        """
<<<<<<< HEAD

        # Get the S-matrix for the circuit
        s = self.ckt(wl=self.wl)

        # Create input vector from all lasers
        src_v = jnp.zeros((len(self.wl), len(self.ckt._oports)), dtype=jnp.complex64)
        for laser, ports in self.lasers.items():
            idx = [self.ckt._oports.index(port) for port in ports]
            if laser.mod_function is None:
                if JAX_AVAILABLE:
                    src_v = src_v.at[:, idx].set(
                        jnp.sqrt(laser.power) * jnp.exp(1j * laser.phase)
                    )
                else:
                    src_v[:, idx] = jnp.sqrt(laser.power) * jnp.exp(1j * laser.phase)
            else:
                raise NotImplementedError
                # if JAX_AVAILABLE:
                #     src_v = src_v.at[:,idx].set(laser.mod_function(self.wl) * jnp.sqrt(laser.power))
                # else:
                #     src_v[:, idx] = laser.mod_function(self.wl) * jnp.sqrt(laser.power)

        # Calculate the output from all detectors
        port_det_mapping: dict[OPort, Detector] = {
            port: detector
            for detector in self.detectors
            for port in self.detectors[detector]
        }
        # Build parallel arrays of indices and ports
        indices = []
        portarr = []
        for i, port in enumerate(self.ckt._oports):
            if port in port_det_mapping:
                indices.append(i)
                portarr.append(port)

        # Only calculate the output for ports with detectors
        output = (s[:, indices, :] @ src_v[:, :, None])[:, :, 0]

        # Return a list of detectors with their measurements, indexed in the
        # same order as "output".
        detectors = []
        for i, port in enumerate(portarr):
            detector = port_det_mapping[port]
            detector.set_result(
                wl=self.wl,
                power=(jnp.square(jnp.abs(output[:, i])) * detector.responsivity),
            )
            detectors.append(detector)
=======
        S = self.ckt()

        sdict = {}
        for output_port in self.detectors:
            responses = []
            for input_port in self.lasers:
                signal = jnp.sqrt(self.lasers[input_port].power) * jnp.exp(
                    1j * self.lasers[input_port].phase
                )
                responses.append(S[output_port, input_port] * signal)
            sdict[output_port] = jnp.sum(jnp.asarray(responses), axis=0)

        # # Create input vector from all lasers
        # src_v = jnp.zeros((len(self.wl), len(ports)), dtype=jnp.complex64)
        # for laser, ports in self.lasers.items():
        #     idx = [self.ckt._oports.index(port) for port in ports]
        #     if laser.mod_function is None:
        #         src_v = src_v.at[:, idx].set(jnp.sqrt(laser.power) * jnp.exp(1j * laser.phase))
        #     else:
        #         raise NotImplementedError
        #         # src_v = src_v.at[:,idx].set(laser.mod_function(self.wl) * jnp.sqrt(laser.power))

        for port, detector in self.detectors.items():
            power = (jnp.abs(sdict[port]) ** 2) * detector.responsivity
            detector.set_result(wl=self.wl, power=power)
>>>>>>> 049b5765

        result = ClassicalResult(
            wl=self.wl,
            sdict=sdict,
            detectors=self.detectors,
        )

        return result


# class MonteCarloSim(Simulation):
#     """Monte Carlo simulation."""

#     def __init__(self, ckt: Circuit, wl: jnp.ndarray) -> None:
#         super().__init__(ckt, wl)


# class LayoutAwareSim(Simulation):
#     """Layout-aware simulation."""

#     def __init__(self, cir: Circuit, wl: jnp.ndarray) -> None:
#         super().__init__(cir, wl)


# class SamplingSim(Simulation):
#     """Sampling simulation."""

#     def __init__(self, ckt: Circuit, wl: jnp.ndarray) -> None:
#         super().__init__(ckt, wl)


# class TimeDomainSim(Simulation):
#     """Time-domain simulation."""

#     def __init__(self, ckt: Circuit, wl: jnp.ndarray) -> None:
#         super().__init__(ckt, wl)


# class QuantumSim(Simulation):
#     """Quantum simulation."""

#     def __init__(self, ckt: Circuit, wl: jnp.ndarray) -> None:
#         super().__init__(ckt, wl)<|MERGE_RESOLUTION|>--- conflicted
+++ resolved
@@ -3,14 +3,6 @@
 from functools import partial
 from typing import Callable, List, Union
 
-<<<<<<< HEAD
-import jax
-import jax.numpy as jnp
-import saxtypes
-
-from .simdevices import Detector, Laser
-from .simulation import Simulation, SimulationResult
-=======
 import jax.numpy as jnp
 import sax
 from jax.typing import ArrayLike
@@ -18,7 +10,6 @@
 
 from simphony.simulation.simdevices import Detector, Laser
 from simphony.simulation.simulation import Simulation, SimulationResult
->>>>>>> 049b5765
 
 
 @dataclass
@@ -44,11 +35,7 @@
 class ClassicalSim(Simulation):
     """Classical simulation."""
 
-<<<<<<< HEAD
-    def __init__(self, ckt: saxtypes.Model, wl: jnp.ndarray, **kwargs) -> None:
-=======
     def __init__(self, ckt: Model, **kwargs) -> None:
->>>>>>> 049b5765
         """Initialize the classical simulation.
 
         Parameters
@@ -57,15 +44,6 @@
             The circuit to simulate.
         wl : ArrayLike
             The array of wavelengths to simulate (in microns).
-<<<<<<< HEAD
-        **kwargs : dict
-            Additional keyword arguments to pass to the sax circuit.
-        """
-        ckt = partial(ckt, **kwargs)
-        super().__init__(ckt, wl)
-        self.lasers: dict[Laser, list[str]] = {}
-        self.detectors: dict[Detector, list[str]] = {}
-=======
         **params
             Any other parameters to pass to the circuit.
 
@@ -79,7 +57,6 @@
         super().__init__(ckt, kwargs["wl"])
         self.lasers: dict[str, Laser] = {}
         self.detectors: dict[str, Detector] = {}
->>>>>>> 049b5765
 
     def add_laser(
         self,
@@ -121,11 +98,7 @@
 
     def add_detector(
         self, ports: Union[str, List[str]], responsivity: float = 1.0
-<<<<<<< HEAD
-    ) -> Union[Detector, list[Detector]]:
-=======
     ) -> List[Detector]:
->>>>>>> 049b5765
         """Add an ideal photodetector.
 
         If multiple ports are specified, multiple detectors will be created
@@ -163,57 +136,6 @@
         ClassicalResult
             The simulation results.
         """
-<<<<<<< HEAD
-
-        # Get the S-matrix for the circuit
-        s = self.ckt(wl=self.wl)
-
-        # Create input vector from all lasers
-        src_v = jnp.zeros((len(self.wl), len(self.ckt._oports)), dtype=jnp.complex64)
-        for laser, ports in self.lasers.items():
-            idx = [self.ckt._oports.index(port) for port in ports]
-            if laser.mod_function is None:
-                if JAX_AVAILABLE:
-                    src_v = src_v.at[:, idx].set(
-                        jnp.sqrt(laser.power) * jnp.exp(1j * laser.phase)
-                    )
-                else:
-                    src_v[:, idx] = jnp.sqrt(laser.power) * jnp.exp(1j * laser.phase)
-            else:
-                raise NotImplementedError
-                # if JAX_AVAILABLE:
-                #     src_v = src_v.at[:,idx].set(laser.mod_function(self.wl) * jnp.sqrt(laser.power))
-                # else:
-                #     src_v[:, idx] = laser.mod_function(self.wl) * jnp.sqrt(laser.power)
-
-        # Calculate the output from all detectors
-        port_det_mapping: dict[OPort, Detector] = {
-            port: detector
-            for detector in self.detectors
-            for port in self.detectors[detector]
-        }
-        # Build parallel arrays of indices and ports
-        indices = []
-        portarr = []
-        for i, port in enumerate(self.ckt._oports):
-            if port in port_det_mapping:
-                indices.append(i)
-                portarr.append(port)
-
-        # Only calculate the output for ports with detectors
-        output = (s[:, indices, :] @ src_v[:, :, None])[:, :, 0]
-
-        # Return a list of detectors with their measurements, indexed in the
-        # same order as "output".
-        detectors = []
-        for i, port in enumerate(portarr):
-            detector = port_det_mapping[port]
-            detector.set_result(
-                wl=self.wl,
-                power=(jnp.square(jnp.abs(output[:, i])) * detector.responsivity),
-            )
-            detectors.append(detector)
-=======
         S = self.ckt()
 
         sdict = {}
@@ -239,7 +161,6 @@
         for port, detector in self.detectors.items():
             power = (jnp.abs(sdict[port]) ** 2) * detector.responsivity
             detector.set_result(wl=self.wl, power=power)
->>>>>>> 049b5765
 
         result = ClassicalResult(
             wl=self.wl,
