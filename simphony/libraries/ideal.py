--- conflicted
+++ resolved
@@ -1,5 +1,4 @@
 from typing import List, Union
-from functools import partial
 
 try:
     import jax
@@ -49,10 +48,6 @@
         ports. If a list of 4 floats is given, the loss associated with each 
         port is set individually.
     """
-<<<<<<< HEAD
-=======
-    # jit = False
->>>>>>> e8f6c32b
     onames = ["o0", "o1", "o2", "o3"]
 
     def __init__(
@@ -153,7 +148,6 @@
     """
     ocount = 2
 
-<<<<<<< HEAD
     def __init__(self, length, wl0=1.55, neff=None, ng=None, loss=None):
         self.length = length
         self.wl0 = wl0
@@ -180,30 +174,6 @@
                 [0, transmission],
             ]
         )
-=======
-    def __init__(
-        self,
-        length: float = 15.0,
-        loss: float = 0.0,
-        neff: float = 2.34,
-        ng: float = 3.4,
-        wl0: float = 1.55,
-    ):
-        self.length = length
-        self.loss = loss
-        self.neff = neff
-        self.ng = ng
-        self.wl0 = wl0
-
-    def s_params(self, wl):
-        neff = self.neff - (wl - self.wl0) * (self.ng - self.neff) / self.wl0
-        amp = 10 ** (-self.loss * self.length / 20)
-        phase = 2 * jnp.pi * neff * self.length / wl
-        s21 = amp * jnp.exp(-1j * phase)
-        s12 = jnp.conj(s21)
-        s11 = s22 = jnp.array([0] * len(wl))
-        return jnp.stack([s11, s12, s21, s22], axis=1).reshape(-1, 2, 2)
->>>>>>> e8f6c32b
 
     # def s_params(self, wl):
     #     neff = self.neff - (wl - self.wl0) * (self.ng - self.neff) / self.wl0
