--- conflicted
+++ resolved
@@ -187,21 +187,6 @@
                             f"Model argument in connect() must have at least one unconnected port."
                         )
             return
-<<<<<<< HEAD
-        if isinstance(port1, Circuit):
-            for i, p2 in enumerate(list(port2)):
-                if p1 := port1.next_unconnected_oport():
-                    o2x(self, p1, p2)
-                elif p1 := port1.next_unconnected_eport():
-                    e2x(self, p1, p2)
-                else:
-                    if i == 0:
-                        raise ValueError(
-                            f"Circuit argument in connect() must have at least one unconnected port."
-                        )
-            return
-=======
->>>>>>> 396e6dd0
 
         raise ValueError(
             f"Ports must be optical (OPort), electronic (EPort), or a Model/Circuit (got '{type(port1)}' and '{type(port2)}')"
@@ -247,29 +232,7 @@
         self._oports = new_oports
         self._eports = new_eports
         self.exposed = True
-<<<<<<< HEAD
-
-    def next_unconnected_oport(self) -> Optional[OPort]:
-        """Return the next unconnected optical port."""
-        for port in self._oports:
-            if not port.connected:
-                return port
-        return None
-
-    def next_unconnected_eport(self) -> Optional[EPort]:
-        """Return the next unconnected electronic port."""
-        for port in self._eports:
-            if not port.connected:
-                return port
-        return None
-
-    def __repr__(self) -> str:
-        """Code representation of the circuit."""
-        return f'<{self.__class__.__name__} at {hex(id(self))} (o: [{", ".join(["+"+o.name if o.connected else o.name for o in self._oports])}], e: [{", ".join(["+"+e.name if e.connected else e.name for e in self._eports]) or None}])>'
-
-=======
     
->>>>>>> 396e6dd0
     def __iter__(self):
         yield self
 
