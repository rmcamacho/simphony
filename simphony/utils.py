--- conflicted
+++ resolved
@@ -1,446 +1,434 @@
-# Copyright © Simphony Project Contributors
-# Licensed under the terms of the MIT License
-# (see simphony/__init__.py for details)
-
-"""This package contains handy functions useful across simphony submodules and
-to the average user."""
-
-import inspect
-import re
-
-import jax.numpy as jnp
-<<<<<<< HEAD
-from sax.utils import get_ports
-=======
-import sax
->>>>>>> 87269eb3
-from scipy.constants import c as SPEED_OF_LIGHT
-from scipy.interpolate import interp1d
-
-MATH_SUFFIXES = {
-    "f": "e-15",
-    "p": "e-12",
-    "n": "e-9",
-    "u": "e-6",
-    "m": "e-3",
-    "c": "e-2",
-    "k": "e3",
-    "M": "e6",
-    "G": "e9",
-    "T": "e12",
-}
-
-
-def rect(r, phi) -> jnp.ndarray:
-    """Convert from polar to rectangular coordinates element-wise.
-
-    Parameters
-    ----------
-    r : ArrayLike
-        The real radii of the complex-valued numbers.
-    phi : ArrayLike
-        The real phase of the complex-valued numbers.
-
-    Returns
-    -------
-    ArrayLike
-        An array of complex-valued numbers.
-    """
-    return r * jnp.exp(1j * phi)
-
-
-def polar(x) -> jnp.ndarray:
-    """Convert from rectangular to polar coordinates element-wise.
-
-    Parameters
-    ----------
-    x : ArrayLike
-        Array of potentially complex-valued numbers.
-
-    Returns
-    -------
-    mag, phi
-        A tuple of arrays where the first is the element-wise magnitude of the
-        argument and the second is the element-wise phase of the argument.
-    """
-    return jnp.abs(x), jnp.angle(x)
-
-
-def add_polar(c1, c2):
-    """Adds two polar coordinates together.
-
-    Parameters
-    ----------
-    c1 : (float, float)
-        First polar coordinate
-    c2 : (float, float)
-        Second polar coordinate
-
-    Returns
-    -------
-    result : (float, float)
-        The resulting polar coordinate
-    """
-    r1, phi1 = c1
-    r2, phi2 = c2
-
-    # add the vectors in rectangular form
-    sum = rect(r1, phi1) + rect(r2, phi2)
-    mag = jnp.abs(sum)
-    angle = jnp.angle(sum)
-
-    # calculate how many times the original vectors wrapped around
-    # then add the biggest amount back to our phase
-    # this simulates the steady-state in time-domain
-    wrapped1 = (phi1 // (2 * jnp.pi)) * (2 * jnp.pi)
-    wrapped2 = (phi2 // (2 * jnp.pi)) * (2 * jnp.pi)
-    biggest = max(wrapped1, wrapped2)
-
-    return (mag, angle + biggest)
-
-
-def mul_polar(c1, c2):
-    """Multiplies two polar coordinates together.
-
-    Parameters
-    ----------
-    c1 : (float, float)
-        First polar coordinate
-    c2 : (float, float)
-        Second polar coordinate
-
-    Returns
-    -------
-    result : (float, float)
-        The resulting polar coordinate
-    """
-    r1, phi1 = c1
-    r2, phi2 = c2
-
-    return (r1 * r2, phi1 + phi2)
-
-
-def mat_mul_polar(array1: jnp.array, array2: jnp.array) -> jnp.array:
-    """Multiplies two polar matrixes together.
-
-    Parameters
-    ----------
-    array1 : ndarray
-    array2 : ndarray
-
-    the arrays can be one of the following possiblities:
-    #f x n x n x m1 x m2 x 2
-    #f x n x n x m1 x m2 x 1
-    #f x n x n x m1 x 2
-    #f x n x n x m1 x 1
-    #f x n x n x m2 x 2
-    #f x n x n x m2 x 1
-    f x n x n x 2
-    f x n x n
-    f is the frequency dimension
-    n is the number of ports
-    m1 is the number of TE modes
-    m2 is the number of TM modes
-    The last number of dimensions is 2 if polar and 1 if rectangular.
-    Complex rectangular data is of the form a + bj
-    Complex polar data is of the form [r, theta]
-    """
-    # array1 and 2 should be identical in dimensions
-    if jnp.shape(array1) != jnp.shape(array2):
-        raise RuntimeError("Arrays must be the same shape to matrix multiply them")
-
-    # polar: multiply magnitudes, add angles, or convert to rectangular and call this function
-    if jnp.shape(array1)[-1] == 2:
-        real1 = array1[..., 0]
-        imag1 = array1[..., 1]
-        real2 = array2[..., 0]
-        imag2 = array2[..., 1]
-        rect1 = rect(real1, imag1)
-        rect2 = rect(real2, imag2)
-        # return real1*real2+imag1+imag2
-        return mat_mul_polar(rect1, rect2)
-
-    # rectangular: simply multiply them
-    return array1 * array2
-
-
-def mat_add_polar(array1: jnp.array, array2: jnp.array) -> jnp.array:
-    """Adds two polar matrixes together.
-
-    Parameters
-    ----------
-    array1 : ndarray
-    array2 : ndarray
-
-    the arrays can be one of the following possiblities:
-    f x n x n x m1 x m2 x 2
-    f x n x n x m1 x m2 x 1
-    f x n x n x m1 x 2
-    f x n x n x m1 x 1
-    f x n x n x m2 x 2
-    f x n x n x m2 x 1
-    f is the frequency dimension
-    n is the number of ports
-    m1 is the number of TE modes
-    m2 is the number of TM modes
-    The last number of dimensions is 2 if polar and 1 if rectangular.
-    Complex rectangular data is of the form a + bj
-    Complex polar data is of the form [r, theta]
-    """
-    # array1 and 2 should be identical in dimensions
-    if jnp.shape(array1) != jnp.shape(array2):
-        raise RuntimeError("Arrays must be the same shape to matrix multiply them")
-
-    # polar: convert to rectangular, then return this function
-    if jnp.shape(array1)[-1] == 2:
-        real1 = array1[..., 0]
-        imag1 = array1[..., 1]
-        real2 = array2[..., 0]
-        imag2 = array2[..., 1]
-        rect1 = rect(real1, imag1)
-        rect2 = rect(real2, imag2)
-        return mat_add_polar(rect1, rect2)
-
-    # rectangular: simply add them
-    return array1 + array2
-
-
-def str2float(num):
-    """Converts a number represented as a string to a float. Can include
-    suffixes (such as 'u' for micro, 'k' for kilo, etc.).
-
-    Parameters
-    ----------
-    num : str
-        A string representing a number, optionally with a suffix.
-
-    Returns
-    -------
-    float
-        The string converted back to its floating point representation.
-
-    Raises
-    ------
-    ValueError
-        If the argument is malformed or the suffix is not recognized.
-
-    Examples
-    --------
-    >>> str2float('14.5c')
-    0.145
-
-    Values without suffixes get converted to floats normally.
-
-    >>> str2float('2.53')
-    2.53
-
-    If an unrecognized suffix is present, a ``ValueError`` is raised.
-
-    >>> str2float('17.3o')
-    ValueError: Suffix 'o' in '17.3o' not recognized.
-    ([-+]?[0-9]+[.]?[0-9]*((?:[eE][-+]?[0-9]+)|[a-zA-Z])?)
-
-    Some floats are represented in exponential notation instead of suffixes,
-    and we can handle those, too:
-
-    >>> str2float('15.2e-6')
-    1.52e-7
-
-    >>> str2float('0.4E6')
-    400000.0
-    """
-    matches = re.findall(
-        r"([-+]?[0-9]+(?:[.][0-9]+)?)((?:[eE][-+]?[0-9]+)|(?:[a-zA-Z]))?", num
-    )
-    if len(matches) > 1:
-        raise ValueError(f"'{num}' is malformed")
-    num, suffix = matches[0]
-    try:
-        if suffix.startswith("e") or suffix.startswith("E"):
-            return float(num + suffix)
-        else:
-            return float(num + (MATH_SUFFIXES[suffix] if suffix != "" else ""))
-    except KeyError as e:
-        raise ValueError(f"Suffix {str(e)} in '{matches[0]}' not recognized.")
-
-
-def freq2wl(freq):
-    """Convenience function for converting from frequency to wavelength.
-
-    Parameters
-    ----------
-    freq : float
-        The frequency in SI units (Hz).
-
-    Returns
-    -------
-    wl : float
-        The wavelength in SI units (m).
-    """
-    return SPEED_OF_LIGHT / freq
-
-
-def wl2freq(wl):
-    """Convenience function for converting from wavelength to frequency.
-
-    Parameters
-    ----------
-    wl : float
-        The wavelength in SI units (m).
-
-    Returns
-    -------
-    freq : float
-        The frequency in SI units (Hz).
-    """
-    return SPEED_OF_LIGHT / wl
-
-
-def wlum2freq(wl):
-    """Convenience function for converting from wavelength in microns to
-    frequency.
-
-    Parameters
-    ----------
-    wl : float
-        The wavelength in microns.
-
-    Returns
-    -------
-    freq : float
-        The frequency in SI units (Hz).
-    """
-    return wl2freq(wl * 1e-6)
-
-
-def interpolate(resampled, sampled, s_parameters):
-    """Returns the result of a cubic interpolation for a given frequency range.
-
-    Parameters
-    ----------
-    output_freq : jnp.ndarray
-        The desired frequency range for a given input to be interpolated to.
-    input_freq : jnp.ndarray
-        A frequency array, indexed matching the given s_parameters.
-    s_parameters : jnp.array
-        S-parameters for each frequency given in input_freq.
-
-    Returns
-    -------
-    result : jnp.array
-        The values of the interpolated function (fitted to the input
-        s-parameters) evaluated at the ``output_freq`` frequencies.
-    """
-    func = interp1d(sampled, s_parameters, kind="cubic", axis=0)
-    return func(resampled)
-
-
-def xxpp_to_xpxp(xxpp):
-    """Converts a NxN matrix or N shaped vector in xxpp convention to xpxp
-    convention.
-
-    Parameters
-    ----------
-    xxpp : jnp.array
-        A NxN matrix or array of size N in xxpp format.
-
-    Returns
-    -------
-    xpxp : jnp.array
-        A NxN matrix or array of size N in xpxp format.
-    """
-    n = jnp.shape(xxpp)[0]
-    ind = jnp.arange(n).reshape(2, -1).T.flatten()
-    if len(xxpp.shape) == 1:
-        return xxpp[ind]
-    return xxpp[ind][:, ind]
-
-
-def xpxp_to_xxpp(xpxp):
-    """Converts a NxN matrix or N shaped vector in xpxp convention to xxpp
-    convention.
-
-    Parameters
-    ----------
-    xpxp : jnp.array
-        A NxN matrix or array of size N in xpxp format.
-
-    Returns
-    -------
-    xxpp : jnp.array
-        A NxN matrix or array of size N in xxpp format.
-    """
-
-    n = jnp.shape(xpxp)[0]
-    ind = jnp.arange(n).reshape(-1, 2).T.flatten()
-    if len(xpxp.shape) == 1:
-        return xpxp[ind]
-    return xpxp[:, ind][ind]
-
-
-def dict_to_matrix(dictionary):
-    """Converts a dictionary of s-parameters to a matrix of s-parameters.
-
-    Parameters
-    ----------
-    dict : dict
-        A dictionary of s-parameters.
-
-    Returns
-    -------
-    matrix : jnp.array
-        A matrix of s-parameters.
-    """
-
-    ports = get_ports(dictionary)
-    # declare a jnp matrix of zeros:
-    arr = list(dictionary.values())[0]
-    arr = jnp.asarray(arr).reshape(-1)
-
-    matrix = jnp.zeros((len(arr), int(len(ports)), int(len(ports))), dtype=complex)
-    for k, v in dictionary.items():
-        # get index of first port
-        i = ports.index(k[0])
-        # get index of the second port
-        j = ports.index(k[1])
-        # set the value in the matrix at the i,j index to the value
-<<<<<<< HEAD
-        matrix = matrix.at[:, i, j].set(v)
-    return matrix
-
-=======
-        matrix = matrix.at[i, j].set(v)
-    # print(matrix)
-    return matrix
-
-
-def validate_model(model):
-    """Validates a model.
-
-    Parameters
-    ----------
-    model : Model
-        The model to validate.
-
-    Raises
-    ------
-    ValueError
-        If the model is invalid.
-    """
-    if not sax.utils.is_model(model):
-        if not callable(model):
-            raise SyntaxError(f"Model '{model.__name__}' is not callable.")
-        try:
-            sig = inspect.signature(model)
-        except ValueError:
-            raise SyntaxError(f"Model '{model.__name__}' has no function signature.")
-        for param in sig.parameters.values():
-            if param.default is inspect.Parameter.empty:
-                raise SyntaxError(
-                    f"SAX models cannot have any positional arguments (problem found in '{model.__name__}')."
-                )
-        # if _is_callable_annotation(sig.return_annotation):  # model factory
-        #     return False
-        return True
-
->>>>>>> 87269eb3
+# Copyright © Simphony Project Contributors
+# Licensed under the terms of the MIT License
+# (see simphony/__init__.py for details)
+
+"""This package contains handy functions useful across simphony submodules and
+to the average user."""
+
+import inspect
+import re
+
+import jax.numpy as jnp
+from sax.utils import get_ports
+from scipy.constants import c as SPEED_OF_LIGHT
+from scipy.interpolate import interp1d
+
+MATH_SUFFIXES = {
+    "f": "e-15",
+    "p": "e-12",
+    "n": "e-9",
+    "u": "e-6",
+    "m": "e-3",
+    "c": "e-2",
+    "k": "e3",
+    "M": "e6",
+    "G": "e9",
+    "T": "e12",
+}
+
+
+def rect(r, phi) -> jnp.ndarray:
+    """Convert from polar to rectangular coordinates element-wise.
+
+    Parameters
+    ----------
+    r : ArrayLike
+        The real radii of the complex-valued numbers.
+    phi : ArrayLike
+        The real phase of the complex-valued numbers.
+
+    Returns
+    -------
+    ArrayLike
+        An array of complex-valued numbers.
+    """
+    return r * jnp.exp(1j * phi)
+
+
+def polar(x) -> jnp.ndarray:
+    """Convert from rectangular to polar coordinates element-wise.
+
+    Parameters
+    ----------
+    x : ArrayLike
+        Array of potentially complex-valued numbers.
+
+    Returns
+    -------
+    mag, phi
+        A tuple of arrays where the first is the element-wise magnitude of the
+        argument and the second is the element-wise phase of the argument.
+    """
+    return jnp.abs(x), jnp.angle(x)
+
+
+def add_polar(c1, c2):
+    """Adds two polar coordinates together.
+
+    Parameters
+    ----------
+    c1 : (float, float)
+        First polar coordinate
+    c2 : (float, float)
+        Second polar coordinate
+
+    Returns
+    -------
+    result : (float, float)
+        The resulting polar coordinate
+    """
+    r1, phi1 = c1
+    r2, phi2 = c2
+
+    # add the vectors in rectangular form
+    sum = rect(r1, phi1) + rect(r2, phi2)
+    mag = jnp.abs(sum)
+    angle = jnp.angle(sum)
+
+    # calculate how many times the original vectors wrapped around
+    # then add the biggest amount back to our phase
+    # this simulates the steady-state in time-domain
+    wrapped1 = (phi1 // (2 * jnp.pi)) * (2 * jnp.pi)
+    wrapped2 = (phi2 // (2 * jnp.pi)) * (2 * jnp.pi)
+    biggest = max(wrapped1, wrapped2)
+
+    return (mag, angle + biggest)
+
+
+def mul_polar(c1, c2):
+    """Multiplies two polar coordinates together.
+
+    Parameters
+    ----------
+    c1 : (float, float)
+        First polar coordinate
+    c2 : (float, float)
+        Second polar coordinate
+
+    Returns
+    -------
+    result : (float, float)
+        The resulting polar coordinate
+    """
+    r1, phi1 = c1
+    r2, phi2 = c2
+
+    return (r1 * r2, phi1 + phi2)
+
+
+def mat_mul_polar(array1: jnp.array, array2: jnp.array) -> jnp.array:
+    """Multiplies two polar matrixes together.
+
+    Parameters
+    ----------
+    array1 : ndarray
+    array2 : ndarray
+
+    the arrays can be one of the following possiblities:
+    #f x n x n x m1 x m2 x 2
+    #f x n x n x m1 x m2 x 1
+    #f x n x n x m1 x 2
+    #f x n x n x m1 x 1
+    #f x n x n x m2 x 2
+    #f x n x n x m2 x 1
+    f x n x n x 2
+    f x n x n
+    f is the frequency dimension
+    n is the number of ports
+    m1 is the number of TE modes
+    m2 is the number of TM modes
+    The last number of dimensions is 2 if polar and 1 if rectangular.
+    Complex rectangular data is of the form a + bj
+    Complex polar data is of the form [r, theta]
+    """
+    # array1 and 2 should be identical in dimensions
+    if jnp.shape(array1) != jnp.shape(array2):
+        raise RuntimeError("Arrays must be the same shape to matrix multiply them")
+
+    # polar: multiply magnitudes, add angles, or convert to rectangular and call this function
+    if jnp.shape(array1)[-1] == 2:
+        real1 = array1[..., 0]
+        imag1 = array1[..., 1]
+        real2 = array2[..., 0]
+        imag2 = array2[..., 1]
+        rect1 = rect(real1, imag1)
+        rect2 = rect(real2, imag2)
+        # return real1*real2+imag1+imag2
+        return mat_mul_polar(rect1, rect2)
+
+    # rectangular: simply multiply them
+    return array1 * array2
+
+
+def mat_add_polar(array1: jnp.array, array2: jnp.array) -> jnp.array:
+    """Adds two polar matrixes together.
+
+    Parameters
+    ----------
+    array1 : ndarray
+    array2 : ndarray
+
+    the arrays can be one of the following possiblities:
+    f x n x n x m1 x m2 x 2
+    f x n x n x m1 x m2 x 1
+    f x n x n x m1 x 2
+    f x n x n x m1 x 1
+    f x n x n x m2 x 2
+    f x n x n x m2 x 1
+    f is the frequency dimension
+    n is the number of ports
+    m1 is the number of TE modes
+    m2 is the number of TM modes
+    The last number of dimensions is 2 if polar and 1 if rectangular.
+    Complex rectangular data is of the form a + bj
+    Complex polar data is of the form [r, theta]
+    """
+    # array1 and 2 should be identical in dimensions
+    if jnp.shape(array1) != jnp.shape(array2):
+        raise RuntimeError("Arrays must be the same shape to matrix multiply them")
+
+    # polar: convert to rectangular, then return this function
+    if jnp.shape(array1)[-1] == 2:
+        real1 = array1[..., 0]
+        imag1 = array1[..., 1]
+        real2 = array2[..., 0]
+        imag2 = array2[..., 1]
+        rect1 = rect(real1, imag1)
+        rect2 = rect(real2, imag2)
+        return mat_add_polar(rect1, rect2)
+
+    # rectangular: simply add them
+    return array1 + array2
+
+
+def str2float(num):
+    """Converts a number represented as a string to a float. Can include
+    suffixes (such as 'u' for micro, 'k' for kilo, etc.).
+
+    Parameters
+    ----------
+    num : str
+        A string representing a number, optionally with a suffix.
+
+    Returns
+    -------
+    float
+        The string converted back to its floating point representation.
+
+    Raises
+    ------
+    ValueError
+        If the argument is malformed or the suffix is not recognized.
+
+    Examples
+    --------
+    >>> str2float('14.5c')
+    0.145
+
+    Values without suffixes get converted to floats normally.
+
+    >>> str2float('2.53')
+    2.53
+
+    If an unrecognized suffix is present, a ``ValueError`` is raised.
+
+    >>> str2float('17.3o')
+    ValueError: Suffix 'o' in '17.3o' not recognized.
+    ([-+]?[0-9]+[.]?[0-9]*((?:[eE][-+]?[0-9]+)|[a-zA-Z])?)
+
+    Some floats are represented in exponential notation instead of suffixes,
+    and we can handle those, too:
+
+    >>> str2float('15.2e-6')
+    1.52e-7
+
+    >>> str2float('0.4E6')
+    400000.0
+    """
+    matches = re.findall(
+        r"([-+]?[0-9]+(?:[.][0-9]+)?)((?:[eE][-+]?[0-9]+)|(?:[a-zA-Z]))?", num
+    )
+    if len(matches) > 1:
+        raise ValueError(f"'{num}' is malformed")
+    num, suffix = matches[0]
+    try:
+        if suffix.startswith("e") or suffix.startswith("E"):
+            return float(num + suffix)
+        else:
+            return float(num + (MATH_SUFFIXES[suffix] if suffix != "" else ""))
+    except KeyError as e:
+        raise ValueError(f"Suffix {str(e)} in '{matches[0]}' not recognized.")
+
+
+def freq2wl(freq):
+    """Convenience function for converting from frequency to wavelength.
+
+    Parameters
+    ----------
+    freq : float
+        The frequency in SI units (Hz).
+
+    Returns
+    -------
+    wl : float
+        The wavelength in SI units (m).
+    """
+    return SPEED_OF_LIGHT / freq
+
+
+def wl2freq(wl):
+    """Convenience function for converting from wavelength to frequency.
+
+    Parameters
+    ----------
+    wl : float
+        The wavelength in SI units (m).
+
+    Returns
+    -------
+    freq : float
+        The frequency in SI units (Hz).
+    """
+    return SPEED_OF_LIGHT / wl
+
+
+def wlum2freq(wl):
+    """Convenience function for converting from wavelength in microns to
+    frequency.
+
+    Parameters
+    ----------
+    wl : float
+        The wavelength in microns.
+
+    Returns
+    -------
+    freq : float
+        The frequency in SI units (Hz).
+    """
+    return wl2freq(wl * 1e-6)
+
+
+def interpolate(resampled, sampled, s_parameters):
+    """Returns the result of a cubic interpolation for a given frequency range.
+
+    Parameters
+    ----------
+    output_freq : jnp.ndarray
+        The desired frequency range for a given input to be interpolated to.
+    input_freq : jnp.ndarray
+        A frequency array, indexed matching the given s_parameters.
+    s_parameters : jnp.array
+        S-parameters for each frequency given in input_freq.
+
+    Returns
+    -------
+    result : jnp.array
+        The values of the interpolated function (fitted to the input
+        s-parameters) evaluated at the ``output_freq`` frequencies.
+    """
+    func = interp1d(sampled, s_parameters, kind="cubic", axis=0)
+    return func(resampled)
+
+
+def xxpp_to_xpxp(xxpp):
+    """Converts a NxN matrix or N shaped vector in xxpp convention to xpxp
+    convention.
+
+    Parameters
+    ----------
+    xxpp : jnp.array
+        A NxN matrix or array of size N in xxpp format.
+
+    Returns
+    -------
+    xpxp : jnp.array
+        A NxN matrix or array of size N in xpxp format.
+    """
+    n = jnp.shape(xxpp)[0]
+    ind = jnp.arange(n).reshape(2, -1).T.flatten()
+    if len(xxpp.shape) == 1:
+        return xxpp[ind]
+    return xxpp[ind][:, ind]
+
+
+def xpxp_to_xxpp(xpxp):
+    """Converts a NxN matrix or N shaped vector in xpxp convention to xxpp
+    convention.
+
+    Parameters
+    ----------
+    xpxp : jnp.array
+        A NxN matrix or array of size N in xpxp format.
+
+    Returns
+    -------
+    xxpp : jnp.array
+        A NxN matrix or array of size N in xxpp format.
+    """
+
+    n = jnp.shape(xpxp)[0]
+    ind = jnp.arange(n).reshape(-1, 2).T.flatten()
+    if len(xpxp.shape) == 1:
+        return xpxp[ind]
+    return xpxp[:, ind][ind]
+
+
+def dict_to_matrix(dictionary):
+    """Converts a dictionary of s-parameters to a matrix of s-parameters.
+
+    Parameters
+    ----------
+    dict : dict
+        A dictionary of s-parameters.
+
+    Returns
+    -------
+    matrix : jnp.array
+        A matrix of s-parameters.
+    """
+
+    ports = get_ports(dictionary)
+    # declare a jnp matrix of zeros:
+    arr = list(dictionary.values())[0]
+    arr = jnp.asarray(arr).reshape(-1)
+
+    matrix = jnp.zeros((len(arr), int(len(ports)), int(len(ports))), dtype=complex)
+    for k, v in dictionary.items():
+        # get index of first port
+        i = ports.index(k[0])
+        # get index of the second port
+        j = ports.index(k[1])
+        # set the value in the matrix at the i,j index to the value
+        matrix = matrix.at[:, i, j].set(v)
+    return matrix
+
+
+def validate_model(model):
+    """Validates a model.
+
+    Parameters
+    ----------
+    model : Model
+        The model to validate.
+
+    Raises
+    ------
+    ValueError
+        If the model is invalid.
+    """
+    if not sax.utils.is_model(model):
+        if not callable(model):
+            raise SyntaxError(f"Model '{model.__name__}' is not callable.")
+        try:
+            sig = inspect.signature(model)
+        except ValueError:
+            raise SyntaxError(f"Model '{model.__name__}' has no function signature.")
+        for param in sig.parameters.values():
+            if param.default is inspect.Parameter.empty:
+                raise SyntaxError(
+                    f"SAX models cannot have any positional arguments (problem found in '{model.__name__}')."
+                )
+        # if _is_callable_annotation(sig.return_annotation):  # model factory
+        #     return False
+        return True